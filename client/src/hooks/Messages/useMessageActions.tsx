import { useRecoilValue } from 'recoil';
<<<<<<< HEAD
import { useCallback, useMemo, useState } from 'react';
import { useUpdateFeedbackMutation } from 'librechat-data-provider/react-query';
import {
  isAssistantsEndpoint,
  isAgentsEndpoint,
  TUpdateFeedbackRequest,
  getTagByKey,
  TFeedback,
  toMinimalFeedback,
} from 'librechat-data-provider';
=======
import { useCallback, useMemo } from 'react';
import { isAssistantsEndpoint, isAgentsEndpoint } from 'librechat-data-provider';
import type { SearchResultData } from 'librechat-data-provider';
>>>>>>> f556aaea
import type { TMessageProps } from '~/common';
import {
  useChatContext,
  useAddedChatContext,
  useAssistantsMapContext,
  useAgentsMapContext,
} from '~/Providers';
import useCopyToClipboard from './useCopyToClipboard';
import { useAuthContext } from '~/hooks/AuthContext';
import { useLocalize } from '~/hooks';
import store from '~/store';

export type TMessageActions = Pick<
  TMessageProps,
  'message' | 'currentEditId' | 'setCurrentEditId'
> & {
  isMultiMessage?: boolean;
  searchResults?: { [key: string]: SearchResultData };
};

export default function useMessageActions(props: TMessageActions) {
  const localize = useLocalize();
  const { user } = useAuthContext();
  const UsernameDisplay = useRecoilValue<boolean>(store.UsernameDisplay);
  const { message, currentEditId, setCurrentEditId, isMultiMessage, searchResults } = props;

  const {
    ask,
    index,
    regenerate,
    latestMessage,
    handleContinue,
    setLatestMessage,
    conversation: rootConvo,
    isSubmitting: isSubmittingRoot,
  } = useChatContext();
  const { conversation: addedConvo, isSubmitting: isSubmittingAdditional } = useAddedChatContext();
  const conversation = useMemo(
    () => (isMultiMessage === true ? addedConvo : rootConvo),
    [isMultiMessage, addedConvo, rootConvo],
  );

  const agentsMap = useAgentsMapContext();
  const assistantMap = useAssistantsMapContext();

  const { text, content, messageId = null, isCreatedByUser } = message ?? {};
  const edit = useMemo(() => messageId === currentEditId, [messageId, currentEditId]);

  const [feedback, setFeedback] = useState<TFeedback | undefined>(() => {
    if (message?.feedback) {
      const tag = getTagByKey(message.feedback?.tag?.key);
      return {
        rating: message.feedback.rating,
        tag,
        text: message.feedback.text,
      };
    }
    return undefined;
  });

  const enterEdit = useCallback(
    (cancel?: boolean) => setCurrentEditId && setCurrentEditId(cancel === true ? -1 : messageId),
    [messageId, setCurrentEditId],
  );

  const assistant = useMemo(() => {
    if (!isAssistantsEndpoint(conversation?.endpoint)) {
      return undefined;
    }

    const endpointKey = conversation?.endpoint ?? '';
    const modelKey = message?.model ?? '';

    return assistantMap?.[endpointKey] ? assistantMap[endpointKey][modelKey] : undefined;
  }, [conversation?.endpoint, message?.model, assistantMap]);

  const agent = useMemo(() => {
    if (!isAgentsEndpoint(conversation?.endpoint)) {
      return undefined;
    }

    if (!agentsMap) {
      return undefined;
    }

    const modelKey = message?.model ?? '';
    if (modelKey) {
      return agentsMap[modelKey];
    }

    const agentId = conversation?.agent_id ?? '';
    if (agentId) {
      return agentsMap[agentId];
    }
  }, [agentsMap, conversation?.agent_id, conversation?.endpoint, message?.model]);

  const isSubmitting = useMemo(
    () => (isMultiMessage === true ? isSubmittingAdditional : isSubmittingRoot),
    [isMultiMessage, isSubmittingAdditional, isSubmittingRoot],
  );

  const regenerateMessage = useCallback(() => {
    if ((isSubmitting && isCreatedByUser === true) || !message) {
      return;
    }

    regenerate(message);
  }, [isSubmitting, isCreatedByUser, message, regenerate]);

  const copyToClipboard = useCopyToClipboard({ text, content, searchResults });

  const messageLabel = useMemo(() => {
    if (message?.isCreatedByUser === true) {
      return UsernameDisplay ? (user?.name ?? '') || user?.username : localize('com_user_message');
    } else if (agent) {
      return agent.name ?? 'Assistant';
    } else if (assistant) {
      return assistant.name ?? 'Assistant';
    } else {
      return message?.sender;
    }
  }, [message, agent, assistant, UsernameDisplay, user, localize]);

  const feedbackMutation = useUpdateFeedbackMutation(
    conversation?.conversationId || '',
    message?.messageId || '',
  );

  const handleFeedback = useCallback(
    ({ feedback: newFeedback }: { feedback: TFeedback | undefined }) => {
      const payload: TUpdateFeedbackRequest = {
        feedback: newFeedback ? toMinimalFeedback(newFeedback) : undefined,
      };

      feedbackMutation.mutate(payload, {
        onSuccess: (data) => {
          if (!data.feedback) {
            setFeedback(undefined);
          } else {
            const tag = getTagByKey(data.feedback?.tag ?? undefined);
            setFeedback({
              rating: data.feedback.rating,
              tag,
              text: data.feedback.text,
            });
          }
        },
        onError: (error) => {
          console.error('Failed to update feedback:', error);
        },
      });
    },
    [feedbackMutation],
  );

  return {
    ask,
    edit,
    index,
    agent,
    assistant,
    enterEdit,
    conversation,
    messageLabel,
    isSubmitting,
    latestMessage,
    handleContinue,
    copyToClipboard,
    setLatestMessage,
    regenerateMessage,
    handleFeedback,
    feedback,
  };
}<|MERGE_RESOLUTION|>--- conflicted
+++ resolved
@@ -1,5 +1,4 @@
 import { useRecoilValue } from 'recoil';
-<<<<<<< HEAD
 import { useCallback, useMemo, useState } from 'react';
 import { useUpdateFeedbackMutation } from 'librechat-data-provider/react-query';
 import {
@@ -9,12 +8,8 @@
   getTagByKey,
   TFeedback,
   toMinimalFeedback,
+  SearchResultData,
 } from 'librechat-data-provider';
-=======
-import { useCallback, useMemo } from 'react';
-import { isAssistantsEndpoint, isAgentsEndpoint } from 'librechat-data-provider';
-import type { SearchResultData } from 'librechat-data-provider';
->>>>>>> f556aaea
 import type { TMessageProps } from '~/common';
 import {
   useChatContext,
